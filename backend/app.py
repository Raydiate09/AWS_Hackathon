from flask import Flask, request, jsonify
from flask_cors import CORS
import boto3
import os
import json
from dotenv import load_dotenv
from datetime import datetime
<<<<<<< HEAD
from tomtom_service import get_tomtom_route
=======
import csv
>>>>>>> 350fb769

load_dotenv()

app = Flask(__name__)
CORS(app)  # Enable CORS for frontend

# AWS clients
bedrock = boto3.client(
    "bedrock-runtime",
    region_name="us-east-1",
    aws_access_key_id=os.getenv("AWS_ACCESS_KEY_ID"),
    aws_secret_access_key=os.getenv("AWS_SECRET_ACCESS_KEY"),
)

dynamodb = boto3.resource(
    "dynamodb",
    region_name="us-east-1",
    aws_access_key_id=os.getenv("AWS_ACCESS_KEY_ID"),
    aws_secret_access_key=os.getenv("AWS_SECRET_ACCESS_KEY"),
)

# DynamoDB table
table = dynamodb.Table("optimizedRoute")

# Claude model ID
model_id = "global.anthropic.claude-haiku-4-5-20251001-v1:0"

def invoke_claude(prompt):
    """Invoke Claude with a prompt"""
    body = json.dumps({
        "messages": [{"role": "user", "content": prompt}],
        "max_tokens": 2000,
        "anthropic_version": "bedrock-2023-05-31"
    })

    try:
        print(f"Invoking Claude with prompt: {prompt[:100]}...")
        response = bedrock.invoke_model(modelId=model_id, body=body)
        response_body = json.loads(response['body'].read())
        result = response_body['content'][0]['text']
        print(f"Claude response received: {result[:100]}...")
        return result
    except Exception as e:
        print(f"Error invoking Claude: {e}")
        import traceback
        traceback.print_exc()
        return f"Error generating AI response: {str(e)}"

@app.route('/api/health', methods=['GET'])
def health_check():
    return jsonify({
        "success": True,
        "status": "healthy",
        "timestamp": datetime.now().isoformat(),
        "services": {
            "dynamodb": "connected",
            "bedrock": "connected"
        }
    })

@app.route('/api/optimize-route', methods=['POST'])
def optimize_route():
    try:
        data = request.get_json()
        print(f"Received optimize-route request: {data}")

        user_id = data.get('userId')
        route = data.get('route', {})
        delivery_window = data.get('deliveryWindow', {})

        origin_addr = route.get('origin', {}).get('address', 'Unknown')
        dest_addr = route.get('destination', {}).get('address', 'Unknown')
        stops = route.get('stops', [])
        
        print(f"Route: {origin_addr} -> {dest_addr} with {len(stops)} stops")

        # Create a prompt for Claude
        prompt = f"""
Optimize this delivery route:

Origin: {origin_addr}
Destination: {dest_addr}
Number of Stops: {len(stops)}
Delivery Window: {delivery_window.get('startDate')} to {delivery_window.get('endDate')}

Please provide:
1. Recommended departure time
2. Traffic considerations
3. Weather considerations  
4. Route optimization tips
5. Estimated delivery time

Keep the response concise and actionable.
"""

        print("Calling Claude API...")
        claude_response = invoke_claude(prompt)
        print(f"Claude response length: {len(claude_response)} characters")

        # Mock response structure
        response_data = {
            "success": True,
            "data": {
                "requestId": f"req_{user_id}_{datetime.now().strftime('%Y%m%d%H%M%S')}",
                "optimizedRoute": {
                    "origin": route.get('origin'),
                    "destination": route.get('destination'),
                    "stops": stops,
                    "recommendedDepartureTime": delivery_window.get('startDate'),
                    "estimatedArrivalTime": delivery_window.get('endDate')
                },
                "metrics": {
                    "distance": 50.5,  # Mock - calculate real distance
                    "estimatedTime": "2 hours",
                    "scores": {
                        "weather": 85,
                        "traffic": 90,
                        "sunlight": 95,
                        "overall": 90
                    }
                },
                "recommendations": [claude_response],
                "departureTime": delivery_window.get('startDate'),
                "arrivalTime": delivery_window.get('endDate')
            }
        }

        print("Sending response to frontend")
        return jsonify(response_data)
        
    except Exception as e:
        print(f"Error in optimize_route: {e}")
        import traceback
        traceback.print_exc()
        return jsonify({
            "success": False,
            "error": str(e)
        }), 500

@app.route('/api/request/<request_id>', methods=['GET'])
def get_request(request_id):
    # Mock data - in real implementation, query DynamoDB
    mock_request = {
        "requestId": request_id,
        "userId": "user123",
        "status": "completed",
        "route": {
            "origin": {"address": "Start", "coordinates": {"lat": 0, "lng": 0}},
            "destination": {"address": "End", "coordinates": {"lat": 1, "lng": 1}}
        }
    }

    return jsonify({
        "success": True,
        "data": {
            "request": mock_request,
            "metrics": {"distance": 50.5, "time": "2h"},
            "evaluation": {"score": 90, "feedback": "Good route"}
        }
    })

@app.route('/api/user/<user_id>/requests', methods=['GET'])
def get_user_requests(user_id):
    # Mock data
    mock_requests = [
        {
            "requestId": f"req_{user_id}_1",
            "status": "completed",
            "createdAt": datetime.now().isoformat()
        }
    ]

    return jsonify({
        "success": True,
        "data": {
            "requests": mock_requests,
            "nextKey": None
        }
    })

@app.route('/api/request/<request_id>/reoptimize', methods=['POST'])
def reoptimize_route(request_id):
    data = request.get_json()
    constraints = data.get('constraints', {})

    # Mock re-optimization
    return jsonify({
        "success": True,
        "data": {
            "optimizedRoute": {"message": "Re-optimized"},
            "message": "Route successfully re-optimized"
        }
    })

@app.route('/api/request/<request_id>/status', methods=['GET'])
def get_request_status(request_id):
    # Mock status
    return jsonify({
        "success": True,
        "data": {
            "status": "completed",
            "progress": 100
        }
    })

@app.route('/api/validate-route', methods=['POST'])
def validate_route():
    data = request.get_json()
    route = data.get('route', {})

    # Simple validation
    validation = {
        "isValid": True,
        "warnings": ["Route looks good"],
        "errors": []
    }

    return jsonify({
        "success": True,
        "data": validation
    })

<<<<<<< HEAD
@app.route('/api/tomtom-route', methods=['POST'])
def tomtom_route():
    """Get optimized route from TomTom API"""
    try:
        data = request.get_json()
        print(f"TomTom route request: {data}")
        
        route = data.get('route', {})
        origin = route.get('origin', {}).get('coordinates', {})
        destination = route.get('destination', {}).get('coordinates', {})
        stops = route.get('stops', [])
        
        result = get_tomtom_route(
            origin.get('lat'),
            origin.get('lng'),
            destination.get('lat'),
            destination.get('lng'),
            stops
        )
        
        if result['success']:
            return jsonify({
                "success": True,
                "coordinates": result['coordinates'],
                "summary": result.get('summary', {})
            })
        else:
            return jsonify({
                "success": False,
                "error": result.get('error', 'Unknown error')
            }), 500
            
    except Exception as e:
        print(f"Error in tomtom_route: {e}")
        import traceback
        traceback.print_exc()
=======
@app.route('/api/crash-data', methods=['GET'])
def get_crash_data():
    try:
        with open('../crashdata2022-present.csv', 'r') as f:
            reader = csv.DictReader(f)
            records = list(reader)[:100]
        return jsonify({
            "success": True,
            "data": records
        })
    except Exception as e:
>>>>>>> 350fb769
        return jsonify({
            "success": False,
            "error": str(e)
        }), 500

if __name__ == '__main__':
    app.run(debug=True, host='0.0.0.0', port=5001)<|MERGE_RESOLUTION|>--- conflicted
+++ resolved
@@ -5,11 +5,8 @@
 import json
 from dotenv import load_dotenv
 from datetime import datetime
-<<<<<<< HEAD
 from tomtom_service import get_tomtom_route
-=======
 import csv
->>>>>>> 350fb769
 
 load_dotenv()
 
@@ -32,7 +29,7 @@
 )
 
 # DynamoDB table
-table = dynamodb.Table("optimizedRoute")
+table = dynamodb.Table("optimizedRoute")  # type: ignore
 
 # Claude model ID
 model_id = "global.anthropic.claude-haiku-4-5-20251001-v1:0"
@@ -232,7 +229,6 @@
         "data": validation
     })
 
-<<<<<<< HEAD
 @app.route('/api/tomtom-route', methods=['POST'])
 def tomtom_route():
     """Get optimized route from TomTom API"""
@@ -269,7 +265,10 @@
         print(f"Error in tomtom_route: {e}")
         import traceback
         traceback.print_exc()
-=======
+        return jsonify({
+            "success": False,
+            "error": str(e)
+        }), 500
 @app.route('/api/crash-data', methods=['GET'])
 def get_crash_data():
     try:
@@ -281,7 +280,6 @@
             "data": records
         })
     except Exception as e:
->>>>>>> 350fb769
         return jsonify({
             "success": False,
             "error": str(e)
